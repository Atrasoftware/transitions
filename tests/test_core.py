try:
    from builtins import object
except ImportError:
    pass

from transitions import Machine, State, MachineError
from transitions.core import listify
from unittest import TestCase
from .utils import Stuff, InheritedStuff

try:
    from unittest.mock import MagicMock
except ImportError:
    from mock import MagicMock


class TestTransitions(TestCase):

    def setUp(self):
        self.stuff = Stuff()

    def tearDown(self):
        pass

    def test_init_machine_with_hella_arguments(self):
        states = [
            State('State1'),
            'State2',
            {
                'name': 'State3',
                'on_enter': 'hello_world'
            }
        ]
        transitions = [
            {'trigger': 'advance',
                'source': 'State2',
                'dest': 'State3'
             }
        ]
        s = Stuff()
        m = Machine(model=s, states=states, transitions=transitions, initial='State2')
        s.advance()
        self.assertEquals(s.message, 'Hello World!')

    def test_listify(self):
        self.assertEquals(listify(4), [4])
        self.assertEquals(listify(None), [])
        self.assertEquals(listify((4, 5)), (4, 5))
        self.assertEquals(listify([1, 3]), [1, 3])

    def test_property_initial(self):
        states = ['A', 'B', 'C', 'D']
        # Define with list of dictionaries
        transitions = [
            {'trigger': 'walk', 'source': 'A', 'dest': 'B'},
            {'trigger': 'run', 'source': 'B', 'dest': 'C'},
            {'trigger': 'sprint', 'source': 'C', 'dest': 'D'}
        ]
        m = Machine(states=states, transitions=transitions, initial='A')
        self.assertEquals(m.initial, 'A')
        m = Machine(states=states, transitions=transitions, initial='C')
        self.assertEquals(m.initial, 'C')
        m = Machine(states=states, transitions=transitions)
        self.assertEquals(m.initial, 'initial')

    def test_transition_definitions(self):
        states = ['A', 'B', 'C', 'D']
        # Define with list of dictionaries
        transitions = [
            {'trigger': 'walk', 'source': 'A', 'dest': 'B'},
            {'trigger': 'run', 'source': 'B', 'dest': 'C'},
            {'trigger': 'sprint', 'source': 'C', 'dest': 'D'}
        ]
        m = Machine(states=states, transitions=transitions, initial='A')
        m.walk()
        self.assertEquals(m.state, 'B')
        # Define with list of lists
        transitions = [
            ['walk', 'A', 'B'],
            ['run', 'B', 'C'],
            ['sprint', 'C', 'D']
        ]
        m = Machine(states=states, transitions=transitions, initial='A')
        m.to_C()
        m.sprint()
        self.assertEquals(m.state, 'D')

    def test_transitioning(self):
        s = self.stuff
        s.machine.add_transition('advance', 'A', 'B')
        s.machine.add_transition('advance', 'B', 'C')
        s.machine.add_transition('advance', 'C', 'D')
        s.advance()
        self.assertEquals(s.state, 'B')
        self.assertFalse(s.is_A())
        self.assertTrue(s.is_B())
        s.advance()
        self.assertEquals(s.state, 'C')

    def test_conditions(self):
        s = self.stuff
        s.machine.add_transition('advance', 'A', 'B', conditions='this_passes')
        s.machine.add_transition('advance', 'B', 'C', unless=['this_fails'])
        s.machine.add_transition('advance', 'C', 'D', unless=['this_fails',
                                                              'this_passes'])
        s.advance()
        self.assertEquals(s.state, 'B')
        s.advance()
        self.assertEquals(s.state, 'C')
        s.advance()
        self.assertEquals(s.state, 'C')

    def test_multiple_add_transitions_from_state(self):
        s = self.stuff
        s.machine.add_transition(
            'advance', 'A', 'B', conditions=['this_fails'])
        s.machine.add_transition('advance', 'A', 'C')
        s.advance()
        self.assertEquals(s.state, 'C')

    def test_use_machine_as_model(self):
        states = ['A', 'B', 'C', 'D']
        m = Machine(states=states, initial='A')
        m.add_transition('move', 'A', 'B')
        m.add_transition('move_to_C', 'B', 'C')
        m.move()
        self.assertEquals(m.state, 'B')

    def test_state_change_listeners(self):
        s = self.stuff
        s.machine.add_transition('advance', 'A', 'B')
        s.machine.add_transition('reverse', 'B', 'A')
        s.machine.on_enter_B('hello_world')
        s.machine.on_exit_B('goodbye')
        s.advance()
        self.assertEquals(s.state, 'B')
        self.assertEquals(s.message, 'Hello World!')
        s.reverse()
        self.assertEquals(s.state, 'A')
        self.assertTrue(s.message.startswith('So long'))

    def test_before_after_callback_addition(self):
        m = Machine(Stuff(), states=['A', 'B', 'C'], initial='A')
        m.add_transition('move', 'A', 'B')
        trans = m.events['move'].transitions['A'][0]
        trans.add_callback('after', 'increase_level')
        m.model.move()
        self.assertEquals(m.model.level, 2)

    def test_before_after_transition_listeners(self):
        m = Machine(Stuff(), states=['A', 'B', 'C'], initial='A')
        m.add_transition('move', 'A', 'B')
        m.add_transition('move', 'B', 'C')

        m.before_move('increase_level')
        m.model.move()
        self.assertEquals(m.model.level, 2)
        m.model.move()
        self.assertEquals(m.model.level, 3)

    def test_prepare(self):
        m = Machine(Stuff(), states=['A', 'B', 'C'], initial='A')
        m.add_transition('move', 'A', 'B', prepare='increase_level')
        m.add_transition('move', 'B', 'C', prepare='increase_level')
        m.add_transition('move', 'C', 'A', prepare='increase_level', conditions='this_fails')
        m.add_transition('dont_move', 'A', 'C', prepare='increase_level')

        m.prepare_move('increase_level')

        m.model.move()
        self.assertEquals(m.model.state, 'B')
        self.assertEquals(m.model.level, 3)

        m.model.move()
        self.assertEquals(m.model.state, 'C')
        self.assertEquals(m.model.level, 5)

        # State does not advance, but increase_level still runs
        m.model.move()
        self.assertEquals(m.model.state, 'C')
        self.assertEquals(m.model.level, 7)

        # An invalid transition shouldn't execute the callback
        with self.assertRaises(MachineError):
            m.model.dont_move()

        self.assertEquals(m.model.state, 'C')
        self.assertEquals(m.model.level, 7)

    def test_state_model_change_listeners(self):
        s = self.stuff
        s.machine.add_transition('go_e', 'A', 'E')
        s.machine.add_transition('go_f', 'E', 'F')
        s.machine.on_enter_F('hello_F')
        s.go_e()
        self.assertEquals(s.state, 'E')
        self.assertEquals(s.message, 'I am E!')
        s.go_f()
        self.assertEquals(s.state, 'F')
        self.assertEquals(s.exit_message, 'E go home...')
        assert 'I am F!' in s.message
        assert 'Hello F!' in s.message

    def test_inheritance(self):
        states = ['A', 'B', 'C', 'D', 'E']
        s = InheritedStuff(states=states, initial='A')
        s.add_transition('advance', 'A', 'B', conditions='this_passes')
        s.add_transition('advance', 'B', 'C')
        s.add_transition('advance', 'C', 'D')
        s.advance()
        self.assertEquals(s.state, 'B')
        self.assertFalse(s.is_A())
        self.assertTrue(s.is_B())
        s.advance()
        self.assertEquals(s.state, 'C')

    def test_send_event_data_callbacks(self):
        states = ['A', 'B', 'C', 'D', 'E']
        s = Stuff()
        # First pass positional and keyword args directly to the callback
        m = Machine(model=s, states=states, initial='A', send_event=False,
                    auto_transitions=True)
        m.add_transition(
            trigger='advance', source='A', dest='B', before='set_message')
        s.advance(message='Hallo. My name is Inigo Montoya.')
        self.assertTrue(s.message.startswith('Hallo.'))
        # Make sure callbacks handle arguments properly
        s.to_E("Optional message")
        self.assertEquals(s.message, 'Optional message')
        s.to_B()
        # Now wrap arguments in an EventData instance
        m.send_event = True
        m.add_transition(
            trigger='advance', source='B', dest='C', before='extract_message')
        s.advance(message='You killed my father. Prepare to die.')
        self.assertTrue(s.message.startswith('You'))

    def test_send_event_data_conditions(self):
        states = ['A', 'B', 'C', 'D']
        s = Stuff()
        # First pass positional and keyword args directly to the condition
        m = Machine(model=s, states=states, initial='A', send_event=False)
        m.add_transition(
            trigger='advance', source='A', dest='B',
            conditions='this_fails_by_default')
        s.advance(boolean=True)
        self.assertEquals(s.state, 'B')
        # Now wrap arguments in an EventData instance
        m.send_event = True
        m.add_transition(
            trigger='advance', source='B', dest='C',
            conditions='extract_boolean')
        s.advance(boolean=False)
        self.assertEquals(s.state, 'B')

    def test_auto_transitions(self):
        states = ['A', {'name': 'B'}, State(name='C')]
        m = Machine(None, states, initial='A', auto_transitions=True)
        m.to_B()
        self.assertEquals(m.state, 'B')
        m.to_C()
        self.assertEquals(m.state, 'C')
        m.to_A()
        self.assertEquals(m.state, 'A')
        # Should fail if auto transitions is off...
        m = Machine(None, states, initial='A', auto_transitions=False)
        with self.assertRaises(AttributeError):
            m.to_C()

    def test_ordered_transitions(self):
        states = ['beginning', 'middle', 'end']
        m = Machine(None, states)
        m.add_ordered_transitions()
        self.assertEquals(m.state, 'initial')
        m.next_state()
        self.assertEquals(m.state, 'beginning')
        m.next_state()
        m.next_state()
        self.assertEquals(m.state, 'end')
        m.next_state()
        self.assertEquals(m.state, 'initial')

        # Include initial state in loop
        m = Machine(None, states)
        m.add_ordered_transitions(loop_includes_initial=False)
        m.to_end()
        m.next_state()
        self.assertEquals(m.state, 'beginning')

        # Test user-determined sequence and trigger name
        m = Machine(None, states, initial='beginning')
        m.add_ordered_transitions(['end', 'beginning'], trigger='advance')
        m.advance()
        self.assertEquals(m.state, 'end')
        m.advance()
        self.assertEquals(m.state, 'beginning')

        # Via init argument
        m = Machine(
            None, states, initial='beginning', ordered_transitions=True)
        m.next_state()
        self.assertEquals(m.state, 'middle')

    def test_ignore_invalid_triggers(self):
        a_state = State('A')
        transitions = [['a_to_b', 'A', 'B']]
        # Exception is triggered by default
        b_state = State('B')
        m1 = Machine(None, states=[a_state, b_state], transitions=transitions,
                     initial='B')
        with self.assertRaises(MachineError):
            m1.a_to_b()
        # Exception is suppressed, so this passes
        b_state = State('B', ignore_invalid_triggers=True)
        m2 = Machine(None, states=[a_state, b_state], transitions=transitions,
                     initial='B')
        m2.a_to_b()
        # Set for some states but not others
        new_states = ['C', 'D']
        m1.add_states(new_states, ignore_invalid_triggers=True)
        m1.to_D()
        m1.a_to_b()  # passes because exception suppressed for D
        m1.to_B()
        with self.assertRaises(MachineError):
            m1.a_to_b()
        # Set at machine level
        m3 = Machine(None, states=[a_state, b_state], transitions=transitions,
                     initial='B', ignore_invalid_triggers=True)
        m3.a_to_b()

    def test_string_callbacks(self):

        m = Machine(None, states=['A', 'B'],
                    before_state_change='before_state_change',
                    after_state_change='after_state_change', send_event=True,
                    initial='A', auto_transitions=True)

        m.before_state_change = MagicMock()
        m.after_state_change = MagicMock()

        m.to_B()
        self.assertTrue(m.before_state_change.called)
        self.assertTrue(m.after_state_change.called)

    def test_function_callbacks(self):
        before_state_change = MagicMock()
        after_state_change = MagicMock()

        m = Machine(None, states=['A', 'B'],
                    before_state_change=before_state_change,
                    after_state_change=after_state_change, send_event=True,
                    initial='A', auto_transitions=True)

        m.to_B()
        self.assertTrue(m.before_state_change.called)
        self.assertTrue(m.after_state_change.called)

    def test_pickle(self):
        import sys
        if sys.version_info < (3, 4):
            import dill as pickle
        else:
            import pickle

        states = ['A', 'B', 'C', 'D']
        # Define with list of dictionaries
        transitions = [
            {'trigger': 'walk', 'source': 'A', 'dest': 'B'},
            {'trigger': 'run', 'source': 'B', 'dest': 'C'},
            {'trigger': 'sprint', 'source': 'C', 'dest': 'D'}
        ]
        m = Machine(states=states, transitions=transitions, initial='A')
        m.walk()
        dump = pickle.dumps(m)
        self.assertIsNotNone(dump)
        m2 = pickle.loads(dump)
        self.assertEqual(m.state, m2.state)
        m2.run()

<<<<<<< HEAD
    def test_async(self):
        states = ['A', 'B', 'C', 'D']
        # Define with list of dictionaries

        def change_state(machine):
            self.assertEqual(machine.current_state.name, 'A')
            if machine.async:
                machine.run(machine=machine)
                self.assertEqual(machine.current_state.name, 'A')
            else:
                with self.assertRaises(MachineError):
                    machine.run(machine=machine)

        transitions = [
            {'trigger': 'walk', 'source': 'A', 'dest': 'B', 'before': change_state},
            {'trigger': 'run', 'source': 'B', 'dest': 'C'},
            {'trigger': 'sprint', 'source': 'C', 'dest': 'D'}
        ]

        m = Machine(states=states, transitions=transitions, initial='A')
        m.walk(machine=m)
        self.assertEqual(m.current_state.name, 'B')
        m = Machine(states=states, transitions=transitions, initial='A', async=True)
        m.walk(machine=m)
        self.assertEqual(m.current_state.name, 'C')
=======
    def test___getattr___and_identify_callback(self):
        m = Machine(Stuff(), states=['A', 'B', 'C'], initial='A')
        m.add_transition('move', 'A', 'B')
        m.add_transition('move', 'B', 'C')

        callback = m.__getattr__('before_move')
        self.assertTrue(callable(callback))

        with self.assertRaises(MachineError):
            m.__getattr__('before_no_such_transition')

        with self.assertRaises(MachineError):
            m.__getattr__('before_no_such_transition')

        with self.assertRaises(AttributeError):
            m.__getattr__('__no_such_method__')

        with self.assertRaises(AttributeError):
            m.__getattr__('')

        type, target = m._identify_callback('on_exit_foobar')
        self.assertEqual(type, 'on_exit')
        self.assertEqual(target, 'foobar')

        type, target = m._identify_callback('on_exitfoobar')
        self.assertEqual(type, None)
        self.assertEqual(target, None)

        type, target = m._identify_callback('notacallback_foobar')
        self.assertEqual(type, None)
        self.assertEqual(target, None)

        type, target = m._identify_callback('totallyinvalid')
        self.assertEqual(type, None)
        self.assertEqual(target, None)

        type, target = m._identify_callback('before__foobar')
        self.assertEqual(type, 'before')
        self.assertEqual(target, '_foobar')

        type, target = m._identify_callback('before__this__user__likes__underscores___')
        self.assertEqual(type, 'before')
        self.assertEqual(target, '_this__user__likes__underscores___')

        type, target = m._identify_callback('before_stuff')
        self.assertEqual(type, 'before')
        self.assertEqual(target, 'stuff')

        type, target = m._identify_callback('before_trailing_underscore_')
        self.assertEqual(type, 'before')
        self.assertEqual(target, 'trailing_underscore_')

        type, target = m._identify_callback('before_')
        self.assertIs(type, None)
        self.assertIs(target, None)

        type, target = m._identify_callback('__')
        self.assertIs(type, None)
        self.assertIs(target, None)

        type, target = m._identify_callback('')
        self.assertIs(type, None)
        self.assertIs(target, None)

    def test_state_and_transition_with_underscore(self):
        m = Machine(Stuff(), states=['_A_', '_B_', '_C_'], initial='_A_')
        m.add_transition('_move_', '_A_', '_B_', prepare='increase_level')
        m.add_transition('_after_', '_B_', '_C_', prepare='increase_level')
        m.add_transition('_on_exit_', '_C_', '_A_', prepare='increase_level', conditions='this_fails')

        m.model._move_()
        self.assertEquals(m.model.state, '_B_')
        self.assertEquals(m.model.level, 2)

        m.model._after_()
        self.assertEquals(m.model.state, '_C_')
        self.assertEquals(m.model.level, 3)

        # State does not advance, but increase_level still runs
        m.model._on_exit_()
        self.assertEquals(m.model.state, '_C_')
        self.assertEquals(m.model.level, 4)

    def test_callback_identification(self):
        m = Machine(Stuff(), states=['A', 'B', 'C', 'D', 'E', 'F'], initial='A')
        m.add_transition('transition', 'A', 'B', before='increase_level')
        m.add_transition('after', 'B', 'C', before='increase_level')
        m.add_transition('on_exit_A', 'C', 'D', before='increase_level', conditions='this_fails')
        m.add_transition('check', 'C', 'E', before='increase_level')
        m.add_transition('prepare', 'E', 'F', before='increase_level')
        m.add_transition('before', 'F', 'A', before='increase_level')

        m.before_transition('increase_level')
        m.before_after('increase_level')
        m.before_on_exit_A('increase_level')
        m.after_check('increase_level')
        m.before_prepare('increase_level')
        m.before_before('increase_level')

        m.model.transition()
        self.assertEquals(m.model.state, 'B')
        self.assertEquals(m.model.level, 3)

        m.model.after()
        self.assertEquals(m.model.state, 'C')
        self.assertEquals(m.model.level, 5)

        m.model.on_exit_A()
        self.assertEquals(m.model.state, 'C')
        self.assertEquals(m.model.level, 5)

        m.model.check()
        self.assertEquals(m.model.state, 'E')
        self.assertEquals(m.model.level, 7)

        m.model.prepare()
        self.assertEquals(m.model.state, 'F')
        self.assertEquals(m.model.level, 9)

        m.model.before()
        self.assertEquals(m.model.state, 'A')
        self.assertEquals(m.model.level, 11)

        # An invalid transition shouldn't execute the callback
        with self.assertRaises(MachineError):
                m.model.on_exit_A()
>>>>>>> 2c1a21bd
<|MERGE_RESOLUTION|>--- conflicted
+++ resolved
@@ -377,7 +377,6 @@
         self.assertEqual(m.state, m2.state)
         m2.run()
 
-<<<<<<< HEAD
     def test_async(self):
         states = ['A', 'B', 'C', 'D']
         # Define with list of dictionaries
@@ -403,7 +402,7 @@
         m = Machine(states=states, transitions=transitions, initial='A', async=True)
         m.walk(machine=m)
         self.assertEqual(m.current_state.name, 'C')
-=======
+
     def test___getattr___and_identify_callback(self):
         m = Machine(Stuff(), states=['A', 'B', 'C'], initial='A')
         m.add_transition('move', 'A', 'B')
@@ -529,5 +528,4 @@
 
         # An invalid transition shouldn't execute the callback
         with self.assertRaises(MachineError):
-                m.model.on_exit_A()
->>>>>>> 2c1a21bd
+                m.model.on_exit_A()