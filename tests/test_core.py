try:
    from builtins import object
except ImportError:
    pass

from .utils import InheritedStuff
from .utils import Stuff
from transitions import Machine
from transitions import MachineError
from transitions import State
from transitions.core import listify
from unittest import TestCase

try:
    from unittest.mock import MagicMock
except ImportError:
    from mock import MagicMock


class TestTransitions(TestCase):

    def setUp(self):
        self.stuff = Stuff()

    def tearDown(self):
        pass

    def test_init_machine_with_hella_arguments(self):
        states = [
            State('State1'),
            'State2',
            {
                'name': 'State3',
                'on_enter': 'hello_world'
            }
        ]
        transitions = [
            {'trigger': 'advance',
                'source': 'State2',
                'dest': 'State3'
             }
        ]
        s = Stuff()
        m = Machine(model=s, states=states, transitions=transitions, initial='State2')
        s.advance()
        self.assertEquals(s.message, 'Hello World!')

    def test_listify(self):
        self.assertEquals(listify(4), [4])
        self.assertEquals(listify(None), [])
        self.assertEquals(listify((4, 5)), (4, 5))
        self.assertEquals(listify([1, 3]), [1, 3])

    def test_property_initial(self):
        states = ['A', 'B', 'C', 'D']
        # Define with list of dictionaries
        transitions = [
            {'trigger': 'walk', 'source': 'A', 'dest': 'B'},
            {'trigger': 'run', 'source': 'B', 'dest': 'C'},
            {'trigger': 'sprint', 'source': 'C', 'dest': 'D'}
        ]
        m = Machine(states=states, transitions=transitions, initial='A')
        self.assertEquals(m.initial, 'A')
        m = Machine(states=states, transitions=transitions, initial='C')
        self.assertEquals(m.initial, 'C')
        m = Machine(states=states, transitions=transitions)
        self.assertEquals(m.initial, 'initial')

    def test_transition_definitions(self):
        states = ['A', 'B', 'C', 'D']
        # Define with list of dictionaries
        transitions = [
            {'trigger': 'walk', 'source': 'A', 'dest': 'B'},
            {'trigger': 'run', 'source': 'B', 'dest': 'C'},
            {'trigger': 'sprint', 'source': 'C', 'dest': 'D'}
        ]
        m = Machine(states=states, transitions=transitions, initial='A')
        m.walk()
        self.assertEquals(m.state, 'B')
        # Define with list of lists
        transitions = [
            ['walk', 'A', 'B'],
            ['run', 'B', 'C'],
            ['sprint', 'C', 'D']
        ]
        m = Machine(states=states, transitions=transitions, initial='A')
        m.to_C()
        m.sprint()
        self.assertEquals(m.state, 'D')

    def test_transitioning(self):
        s = self.stuff
        s.machine.add_transition('advance', 'A', 'B')
        s.machine.add_transition('advance', 'B', 'C')
        s.machine.add_transition('advance', 'C', 'D')
        s.advance()
        self.assertEquals(s.state, 'B')
        self.assertFalse(s.is_A())
        self.assertTrue(s.is_B())
        s.advance()
        self.assertEquals(s.state, 'C')

    def test_conditions(self):
        s = self.stuff
        s.machine.add_transition('advance', 'A', 'B', conditions='this_passes')
        s.machine.add_transition('advance', 'B', 'C', unless=['this_fails'])
        s.machine.add_transition('advance', 'C', 'D', unless=['this_fails',
                                                              'this_passes'])
        s.advance()
        self.assertEquals(s.state, 'B')
        s.advance()
        self.assertEquals(s.state, 'C')
        s.advance()
        self.assertEquals(s.state, 'C')

    def test_multiple_add_transitions_from_state(self):
        s = self.stuff
        s.machine.add_transition(
            'advance', 'A', 'B', conditions=['this_fails'])
        s.machine.add_transition('advance', 'A', 'C')
        s.advance()
        self.assertEquals(s.state, 'C')

    def test_use_machine_as_model(self):
        states = ['A', 'B', 'C', 'D']
        m = Machine(states=states, initial='A')
        m.add_transition('move', 'A', 'B')
        m.add_transition('move_to_C', 'B', 'C')
        m.move()
        self.assertEquals(m.state, 'B')

    def test_state_change_listeners(self):
        s = self.stuff
        s.machine.add_transition('advance', 'A', 'B')
        s.machine.add_transition('reverse', 'B', 'A')
        s.machine.on_enter_B('hello_world')
        s.machine.on_exit_B('goodbye')
        s.advance()
        self.assertEquals(s.state, 'B')
        self.assertEquals(s.message, 'Hello World!')
        s.reverse()
        self.assertEquals(s.state, 'A')
        self.assertTrue(s.message.startswith('So long'))

    def test_before_after_callback_addition(self):
        m = Machine(Stuff(), states=['A', 'B', 'C'], initial='A')
        m.add_transition('move', 'A', 'B')
        trans = m.events['move'].transitions['A'][0]
        trans.add_callback('after', 'increase_level')
        m.model.move()
        self.assertEquals(m.model.level, 2)

    def test_before_after_transition_listeners(self):
        m = Machine(Stuff(), states=['A', 'B', 'C'], initial='A')
        m.add_transition('move', 'A', 'B')
        m.add_transition('move', 'B', 'C')

        m.before_move('increase_level')
        m.model.move()
        self.assertEquals(m.model.level, 2)
        m.model.move()
        self.assertEquals(m.model.level, 3)

    def test_prepare(self):
        m = Machine(Stuff(), states=['A', 'B', 'C'], initial='A')
        m.add_transition('move', 'A', 'B', prepare='increase_level')
        m.add_transition('move', 'B', 'C', prepare='increase_level')
        m.add_transition('move', 'C', 'A', prepare='increase_level', conditions='this_fails')
        m.add_transition('dont_move', 'A', 'C', prepare='increase_level')

        m.prepare_move('increase_level')

        m.model.move()
        self.assertEquals(m.model.state, 'B')
        self.assertEquals(m.model.level, 3)

        m.model.move()
        self.assertEquals(m.model.state, 'C')
        self.assertEquals(m.model.level, 5)

        # State does not advance, but increase_level still runs
        m.model.move()
        self.assertEquals(m.model.state, 'C')
        self.assertEquals(m.model.level, 7)

        # An invalid transition shouldn't execute the callback
        with self.assertRaises(MachineError):
            m.model.dont_move()

        self.assertEquals(m.model.state, 'C')
        self.assertEquals(m.model.level, 7)

    def test_state_model_change_listeners(self):
        s = self.stuff
        s.machine.add_transition('go_e', 'A', 'E')
        s.machine.add_transition('go_f', 'E', 'F')
        s.machine.on_enter_F('hello_F')
        s.go_e()
        self.assertEquals(s.state, 'E')
        self.assertEquals(s.message, 'I am E!')
        s.go_f()
        self.assertEquals(s.state, 'F')
        self.assertEquals(s.exit_message, 'E go home...')
        assert 'I am F!' in s.message
        assert 'Hello F!' in s.message

    def test_inheritance(self):
        states = ['A', 'B', 'C', 'D', 'E']
        s = InheritedStuff(states=states, initial='A')
        s.add_transition('advance', 'A', 'B', conditions='this_passes')
        s.add_transition('advance', 'B', 'C')
        s.add_transition('advance', 'C', 'D')
        s.advance()
        self.assertEquals(s.state, 'B')
        self.assertFalse(s.is_A())
        self.assertTrue(s.is_B())
        s.advance()
        self.assertEquals(s.state, 'C')

        class NewMachine(Machine):
            def __init__(self, *args, **kwargs):
                super(NewMachine, self).__init__(*args, **kwargs)

        n = NewMachine(states=states, transitions=[['advance','A','B']], initial='A')
        self.assertTrue(n.is_A())
        n.advance()
        self.assertTrue(n.is_B())
        with self.assertRaises(MachineError):
            m = NewMachine(state=['A', 'B'])


    def test_send_event_data_callbacks(self):
        states = ['A', 'B', 'C', 'D', 'E']
        s = Stuff()
        # First pass positional and keyword args directly to the callback
        m = Machine(model=s, states=states, initial='A', send_event=False,
                    auto_transitions=True)
        m.add_transition(
            trigger='advance', source='A', dest='B', before='set_message')
        s.advance(message='Hallo. My name is Inigo Montoya.')
        self.assertTrue(s.message.startswith('Hallo.'))
        # Make sure callbacks handle arguments properly
        s.to_B()
        # Now wrap arguments in an EventData instance
        m.send_event = True
        m.add_transition(
            trigger='advance', source='B', dest='C', before='extract_message')
        s.advance(message='You killed my father. Prepare to die.')
        self.assertTrue(s.message.startswith('You'))

    def test_send_event_data_conditions(self):
        states = ['A', 'B', 'C', 'D']
        s = Stuff()
        # First pass positional and keyword args directly to the condition
        m = Machine(model=s, states=states, initial='A', send_event=False)
        m.add_transition(
            trigger='advance', source='A', dest='B',
            conditions='this_fails_by_default')
        s.advance(boolean=True)
        self.assertEquals(s.state, 'B')
        # Now wrap arguments in an EventData instance
        m.send_event = True
        m.add_transition(
            trigger='advance', source='B', dest='C',
            conditions='extract_boolean')
        s.advance(boolean=False)
        self.assertEquals(s.state, 'B')

    def test_auto_transitions(self):
        states = ['A', {'name': 'B'}, State(name='C')]
        m = Machine(None, states, initial='A', auto_transitions=True)
        m.to_B()
        self.assertEquals(m.state, 'B')
        m.to_C()
        self.assertEquals(m.state, 'C')
        m.to_A()
        self.assertEquals(m.state, 'A')
        # Should fail if auto transitions is off...
        m = Machine(None, states, initial='A', auto_transitions=False)
        with self.assertRaises(AttributeError):
            m.to_C()

    def test_ordered_transitions(self):
        states = ['beginning', 'middle', 'end']
        m = Machine(None, states)
        m.add_ordered_transitions()
        self.assertEquals(m.state, 'initial')
        m.next_state()
        self.assertEquals(m.state, 'beginning')
        m.next_state()
        m.next_state()
        self.assertEquals(m.state, 'end')
        m.next_state()
        self.assertEquals(m.state, 'initial')

        # Include initial state in loop
        m = Machine(None, states)
        m.add_ordered_transitions(loop_includes_initial=False)
        m.to_end()
        m.next_state()
        self.assertEquals(m.state, 'beginning')

        # Test user-determined sequence and trigger name
        m = Machine(None, states, initial='beginning')
        m.add_ordered_transitions(['end', 'beginning'], trigger='advance')
        m.advance()
        self.assertEquals(m.state, 'end')
        m.advance()
        self.assertEquals(m.state, 'beginning')

        # Via init argument
        m = Machine(
            None, states, initial='beginning', ordered_transitions=True)
        m.next_state()
        self.assertEquals(m.state, 'middle')

    def test_ignore_invalid_triggers(self):
        a_state = State('A')
        transitions = [['a_to_b', 'A', 'B']]
        # Exception is triggered by default
        b_state = State('B')
        m1 = Machine(None, states=[a_state, b_state], transitions=transitions,
                     initial='B')
        with self.assertRaises(MachineError):
            m1.a_to_b()
        # Exception is suppressed, so this passes
        b_state = State('B', ignore_invalid_triggers=True)
        m2 = Machine(None, states=[a_state, b_state], transitions=transitions,
                     initial='B')
        m2.a_to_b()
        # Set for some states but not others
        new_states = ['C', 'D']
        m1.add_states(new_states, ignore_invalid_triggers=True)
        m1.to_D()
        m1.a_to_b()  # passes because exception suppressed for D
        m1.to_B()
        with self.assertRaises(MachineError):
            m1.a_to_b()
        # Set at machine level
        m3 = Machine(None, states=[a_state, b_state], transitions=transitions,
                     initial='B', ignore_invalid_triggers=True)
        m3.a_to_b()

    def test_string_callbacks(self):

        m = Machine(None, states=['A', 'B'],
                    before_state_change='before_state_change',
                    after_state_change='after_state_change', send_event=True,
                    initial='A', auto_transitions=True)

        m.before_state_change = MagicMock()
        m.after_state_change = MagicMock()

        m.to_B()
        self.assertTrue(m.before_state_change.called)
        self.assertTrue(m.after_state_change.called)

    def test_function_callbacks(self):
        before_state_change = MagicMock()
        after_state_change = MagicMock()

        m = Machine(None, states=['A', 'B'],
                    before_state_change=before_state_change,
                    after_state_change=after_state_change, send_event=True,
                    initial='A', auto_transitions=True)

        m.to_B()
        self.assertTrue(m.before_state_change.called)
        self.assertTrue(m.after_state_change.called)

    def test_pickle(self):
        import sys
        if sys.version_info < (3, 4):
            import dill as pickle
        else:
            import pickle

        states = ['A', 'B', 'C', 'D']
        # Define with list of dictionaries
        transitions = [
            {'trigger': 'walk', 'source': 'A', 'dest': 'B'},
            {'trigger': 'run', 'source': 'B', 'dest': 'C'},
            {'trigger': 'sprint', 'source': 'C', 'dest': 'D'}
        ]
        m = Machine(states=states, transitions=transitions, initial='A')
        m.walk()
        dump = pickle.dumps(m)
        self.assertIsNotNone(dump)
        m2 = pickle.loads(dump)
        self.assertEqual(m.state, m2.state)
        m2.run()

    def test_queued(self):
        states = ['A', 'B', 'C', 'D']
        # Define with list of dictionaries

        def change_state(machine):
            self.assertEqual(machine.state, 'A')
            if machine.has_queue:
                machine.run(machine=machine)
                self.assertEqual(machine.state, 'A')
            else:
                with self.assertRaises(MachineError):
                    machine.run(machine=machine)

        transitions = [
            {'trigger': 'walk', 'source': 'A', 'dest': 'B', 'before': change_state},
            {'trigger': 'run', 'source': 'B', 'dest': 'C'},
            {'trigger': 'sprint', 'source': 'C', 'dest': 'D'}
        ]

        m = Machine(states=states, transitions=transitions, initial='A')
        m.walk(machine=m)
        self.assertEqual(m.state, 'B')
        m = Machine(states=states, transitions=transitions, initial='A', queued=True)
        m.walk(machine=m)
        self.assertEqual(m.state, 'C')

    def test___getattr___and_identify_callback(self):
        m = Machine(Stuff(), states=['A', 'B', 'C'], initial='A')
        m.add_transition('move', 'A', 'B')
        m.add_transition('move', 'B', 'C')

        callback = m.__getattr__('before_move')
        self.assertTrue(callable(callback))

        with self.assertRaises(MachineError):
            m.__getattr__('before_no_such_transition')

        with self.assertRaises(MachineError):
            m.__getattr__('before_no_such_transition')

        with self.assertRaises(AttributeError):
            m.__getattr__('__no_such_method__')

        with self.assertRaises(AttributeError):
            m.__getattr__('')

        type, target = m._identify_callback('on_exit_foobar')
        self.assertEqual(type, 'on_exit')
        self.assertEqual(target, 'foobar')

        type, target = m._identify_callback('on_exitfoobar')
        self.assertEqual(type, None)
        self.assertEqual(target, None)

        type, target = m._identify_callback('notacallback_foobar')
        self.assertEqual(type, None)
        self.assertEqual(target, None)

        type, target = m._identify_callback('totallyinvalid')
        self.assertEqual(type, None)
        self.assertEqual(target, None)

        type, target = m._identify_callback('before__foobar')
        self.assertEqual(type, 'before')
        self.assertEqual(target, '_foobar')

        type, target = m._identify_callback('before__this__user__likes__underscores___')
        self.assertEqual(type, 'before')
        self.assertEqual(target, '_this__user__likes__underscores___')

        type, target = m._identify_callback('before_stuff')
        self.assertEqual(type, 'before')
        self.assertEqual(target, 'stuff')

        type, target = m._identify_callback('before_trailing_underscore_')
        self.assertEqual(type, 'before')
        self.assertEqual(target, 'trailing_underscore_')

        type, target = m._identify_callback('before_')
        self.assertIs(type, None)
        self.assertIs(target, None)

        type, target = m._identify_callback('__')
        self.assertIs(type, None)
        self.assertIs(target, None)

        type, target = m._identify_callback('')
        self.assertIs(type, None)
        self.assertIs(target, None)

    def test_state_and_transition_with_underscore(self):
        m = Machine(Stuff(), states=['_A_', '_B_', '_C_'], initial='_A_')
        m.add_transition('_move_', '_A_', '_B_', prepare='increase_level')
        m.add_transition('_after_', '_B_', '_C_', prepare='increase_level')
        m.add_transition('_on_exit_', '_C_', '_A_', prepare='increase_level', conditions='this_fails')

        m.model._move_()
        self.assertEquals(m.model.state, '_B_')
        self.assertEquals(m.model.level, 2)

        m.model._after_()
        self.assertEquals(m.model.state, '_C_')
        self.assertEquals(m.model.level, 3)

        # State does not advance, but increase_level still runs
        m.model._on_exit_()
        self.assertEquals(m.model.state, '_C_')
        self.assertEquals(m.model.level, 4)

    def test_callback_identification(self):
        m = Machine(Stuff(), states=['A', 'B', 'C', 'D', 'E', 'F'], initial='A')
        m.add_transition('transition', 'A', 'B', before='increase_level')
        m.add_transition('after', 'B', 'C', before='increase_level')
        m.add_transition('on_exit_A', 'C', 'D', before='increase_level', conditions='this_fails')
        m.add_transition('check', 'C', 'E', before='increase_level')
        m.add_transition('prepare', 'E', 'F', before='increase_level')
        m.add_transition('before', 'F', 'A', before='increase_level')

        m.before_transition('increase_level')
        m.before_after('increase_level')
        m.before_on_exit_A('increase_level')
        m.after_check('increase_level')
        m.before_prepare('increase_level')
        m.before_before('increase_level')

        m.model.transition()
        self.assertEquals(m.model.state, 'B')
        self.assertEquals(m.model.level, 3)

        m.model.after()
        self.assertEquals(m.model.state, 'C')
        self.assertEquals(m.model.level, 5)

        m.model.on_exit_A()
        self.assertEquals(m.model.state, 'C')
        self.assertEquals(m.model.level, 5)

        m.model.check()
        self.assertEquals(m.model.state, 'E')
        self.assertEquals(m.model.level, 7)

        m.model.prepare()
        self.assertEquals(m.model.state, 'F')
        self.assertEquals(m.model.level, 9)

        m.model.before()
        self.assertEquals(m.model.state, 'A')
        self.assertEquals(m.model.level, 11)

        # An invalid transition shouldn't execute the callback
        with self.assertRaises(MachineError):
                m.model.on_exit_A()

    def test_process_trigger(self):
        m = Machine(states=['raw', 'processed'], initial='raw')
        m.add_transition('process', 'raw', 'processed')

        m.process()
        self.assertEqual(m.state, 'processed')

    def test_multiple_models(self):
<<<<<<< HEAD
        states = ['A', 'B', 'C', 'D']
        # Define with list of dictionaries
        transitions = [
            {'trigger': 'walk', 'source': 'A', 'dest': 'B'},
            {'trigger': 'run', 'source': 'B', 'dest': 'C'},
            {'trigger': 'sprint', 'source': 'C', 'dest': 'D'}
        ]

        class Model(object):
            pass

        m1 = Model()
        m2 = Model()
        m = Machine(model=[m1, m2], states=states, transitions=transitions, initial='A')
        m1.walk()
        self.assertTrue(m1.is_B())
        self.assertTrue(m2.is_A())
=======
        s1, s2 = Stuff(), Stuff()
        m = Machine(model=[s1, s2], states=['A', 'B', 'C'],
                    initial='A')
        self.assertEquals(len(m.models), 2)
        m.add_transition('advance', 'A', 'B')
        s1.advance()
        self.assertEquals(s1.state, 'B')
        self.assertEquals(s2.state, 'A')
>>>>>>> 6cf91ffc
<|MERGE_RESOLUTION|>--- conflicted
+++ resolved
@@ -551,25 +551,6 @@
         self.assertEqual(m.state, 'processed')
 
     def test_multiple_models(self):
-<<<<<<< HEAD
-        states = ['A', 'B', 'C', 'D']
-        # Define with list of dictionaries
-        transitions = [
-            {'trigger': 'walk', 'source': 'A', 'dest': 'B'},
-            {'trigger': 'run', 'source': 'B', 'dest': 'C'},
-            {'trigger': 'sprint', 'source': 'C', 'dest': 'D'}
-        ]
-
-        class Model(object):
-            pass
-
-        m1 = Model()
-        m2 = Model()
-        m = Machine(model=[m1, m2], states=states, transitions=transitions, initial='A')
-        m1.walk()
-        self.assertTrue(m1.is_B())
-        self.assertTrue(m2.is_A())
-=======
         s1, s2 = Stuff(), Stuff()
         m = Machine(model=[s1, s2], states=['A', 'B', 'C'],
                     initial='A')
@@ -577,5 +558,4 @@
         m.add_transition('advance', 'A', 'B')
         s1.advance()
         self.assertEquals(s1.state, 'B')
-        self.assertEquals(s2.state, 'A')
->>>>>>> 6cf91ffc
+        self.assertEquals(s2.state, 'A')